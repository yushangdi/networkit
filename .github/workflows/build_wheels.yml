name: Build wheels

on: [push, pull_request]

# Default parameters for all builds
env:
  ARTIFACT_RETENTION: ${{ github.ref == 'refs/heads/master' && '30' || '7' }}

jobs:
  cpython-linux-x86_64:
    name: 'Linux CPython (${{ matrix.cibw_archs }}, ${{ matrix.manylinux_image }})'
    runs-on: ubuntu-20.04
    strategy:
      matrix:
        cibw_archs: ["x86_64"]
        manylinux_image: ["manylinux2010"]
    steps:
      - uses: actions/checkout@v2
        with:
          submodules: true
      - uses: actions/setup-python@v2
        name: Install Python
        with:
          python-version: '3.10'
      - name: Build wheels
        uses: pypa/cibuildwheel@v2.1.1
        env:
          CIBW_BEFORE_BUILD: pip install cython
          CIBW_MANYLINUX_X86_64_IMAGE: ${{ matrix.manylinux_image }}
          CIBW_ARCHS_LINUX: ${{ matrix.cibw_archs }}
          CIBW_BUILD: "cp38-* cp39-* cp310-* cp311-*"
          CIBW_SKIP: pp*
      - uses: actions/upload-artifact@v2
        with:
          path: ./wheelhouse/*cp38*.whl
          retention-days: ${{ env.ARTIFACT_RETENTION }}
      - uses: actions/upload-artifact@v2
        with:
          path: ./wheelhouse/*cp39*.whl
          retention-days: ${{ env.ARTIFACT_RETENTION }}
      - uses: actions/upload-artifact@v2
        with:
          path: ./wheelhouse/*cp310*.whl
          retention-days: ${{ env.ARTIFACT_RETENTION }}
      - uses: actions/upload-artifact@v2
        with:
          path: ./wheelhouse/*cp311*.whl
          retention-days: ${{ env.ARTIFACT_RETENTION }}


  cpython-linux-aarch64:
    name: 'Linux CPython (${{ matrix.cibw_archs }}, ${{ matrix.manylinux_image }})'
    runs-on: ${{ matrix.os }}
    strategy:
      matrix:
        os: [ubuntu-20.04]
        cibw_archs: ["aarch64"]
        manylinux_image: ["manylinux2014"]
    steps:
      - name: Set up QEMU
        uses: docker/setup-qemu-action@v1
        with:
          platforms: all
      - uses: actions/checkout@v2
        with:
          submodules: true
      - uses: actions/setup-python@v2
        name: Install Python
        with:
          python-version: '3.9'
      - name: Build wheels
        uses: pypa/cibuildwheel@v2.1.1
        env:
          CIBW_BEFORE_BUILD: pip install cython
          CIBW_MANYLINUX_X86_64_IMAGE: ${{ matrix.manylinux_image }}
          CIBW_ARCHS_LINUX: ${{ matrix.cibw_archs }}
          CIBW_BUILD: ${{ github.ref == 'refs/heads/master' && 'cp310-* cp311-*' || 'cp311-*' }}
          CIBW_SKIP: pp*
      - uses: actions/upload-artifact@v2
        if: github.ref == 'refs/heads/master'
        with:
          path: ./wheelhouse/*cp39*.whl
          retention-days: ${{ env.ARTIFACT_RETENTION }}
      - uses: actions/upload-artifact@v2
        with:
          path: ./wheelhouse/*cp310*.whl
          retention-days: ${{ env.ARTIFACT_RETENTION }}
      - uses: actions/upload-artifact@v2
        with:
          path: ./wheelhouse/*cp311*.whl
          retention-days: ${{ env.ARTIFACT_RETENTION }}


  cpython-macos-x86_64:
    name: 'macOS CPython  (${{ matrix.cibw_archs }})'
    runs-on: macos-latest
    strategy:
      matrix:
        cibw_archs: ["x86_64"]
    steps:
      - uses: actions/checkout@v2
        with:
          submodules: true
      - uses: actions/setup-python@v2
        name: Install Python
        with:
          python-version: '3.10'
      - name: Build wheels
        uses: pypa/cibuildwheel@v2.1.1
        env:
          CIBW_BEFORE_BUILD: 
            pip install cython &&
            brew install libomp ninja
          CIBW_ARCHS_MACOS: ${{ matrix.cibw_archs }}
<<<<<<< HEAD
          CIBW_BUILD: "cp38-* cp39-* cp310-* cp311-*"
=======
          CIBW_BUILD: "cp38-* cp39-* cp310-*"
          CIBW_ENVIRONMENT: CXX='c++'
>>>>>>> 24e92d3b
          CIBW_SKIP: pp*
      - uses: actions/upload-artifact@v2
        with:
          path: ./wheelhouse/*cp38*.whl
          retention-days: ${{ env.ARTIFACT_RETENTION }}
      - uses: actions/upload-artifact@v2
        with:
          path: ./wheelhouse/*cp39*.whl
          retention-days: ${{ env.ARTIFACT_RETENTION }}
      - uses: actions/upload-artifact@v2
        with:
          path: ./wheelhouse/*cp310*.whl
          retention-days: ${{ env.ARTIFACT_RETENTION }}
      - uses: actions/upload-artifact@v2
        with:
          path: ./wheelhouse/*cp311*.whl
          retention-days: ${{ env.ARTIFACT_RETENTION }}

  # CROSSBUILDING ON MACOS IS CURRENTLY BROKEN BECAUSE OF OPENMP-DEPENDENCIES
  # cpython-macos-arm64:
  #   name: 'macOS CPython  (${{ matrix.cibw_archs }})'
  #   runs-on: macos-latest
  #   strategy:
  #     matrix:
  #       cibw_archs: ["arm64"]
  #   steps:
  #     - uses: actions/checkout@v2
  #       with:
  #         submodules: true
  #     - uses: actions/setup-python@v2
  #       name: Install Python
  #       with:
  #         python-version: '3.11'
  #     - name: Build wheels
  #       uses: pypa/cibuildwheel@v2.1.1
  #       env:
  #         CIBW_BEFORE_BUILD: 
  #           pip install cython &&
  #           brew install libomp ninja &&
  #           pip install --pre -i https://pypi.anaconda.org/scipy-wheels-nightly/simple scipy
  #         CIBW_ENVIRONMENT: CXX=c++ NETWORKIT_OSX_CROSSBUILD=ON
  #         CIBW_ARCHS_MACOS: ${{ matrix.cibw_archs }}
  #         CIBW_BUILD: "cp39-* cp310-* cp311-*"
  #         CIBW_SKIP: pp*
  #     - uses: actions/upload-artifact@v2
  #       with:
  #         name: networkit-cp39-macos-${{ matrix.cibw_archs }}.whl
  #         path: ./wheelhouse/*cp39*.whl
  #         retention-days: ${{ env.ARTIFACT_RETENTION }}
  #     - uses: actions/upload-artifact@v2
  #       with:
  #         name: networkit-cp310-macos-${{ matrix.cibw_archs }}.whl
  #         path: ./wheelhouse/*cp310*.whl
  #         retention-days: ${{ env.ARTIFACT_RETENTION }}
  #     - uses: actions/upload-artifact@v2
  #       with:
  #         name: networkit-cp311-macos-${{ matrix.cibw_archs }}.whl
  #         path: ./wheelhouse/*cp311*.whl
  #         retention-days: ${{ env.ARTIFACT_RETENTION }}

  cpython-windows:
    name: 'Windows CPython (${{ matrix.cibw_archs }})'
    runs-on: windows-latest
    strategy:
      matrix:
        cibw_archs: [amd64]
    steps:
      - uses: actions/checkout@v2
        with:
          submodules: true
      - name: Setup devCmd (vstools)
        uses: ilammy/msvc-dev-cmd@v1
      - uses: actions/setup-python@v2
        name: Install Python
        with:
          python-version: '3.10'
      - name: Build wheels
        uses: pypa/cibuildwheel@v2.1.2
        env:
          CIBW_BEFORE_BUILD: pip install cython ipython
          CIBW_ARCHS: "AMD64"
          CIBW_BUILD: "cp38-* cp39-* cp310-* cp311-*"
          CIBW_SKIP: pp*
      - uses: actions/upload-artifact@v2
        with:
          path: ./wheelhouse/*cp38*.whl
          retention-days: ${{ env.ARTIFACT_RETENTION }}
      - uses: actions/upload-artifact@v2
        with:
          path: ./wheelhouse/*cp39*.whl
          retention-days: ${{ env.ARTIFACT_RETENTION }}
      - uses: actions/upload-artifact@v2
        with:
          path: ./wheelhouse/*cp310*.whl
          retention-days: ${{ env.ARTIFACT_RETENTION }}
      - uses: actions/upload-artifact@v2
        with:
          path: ./wheelhouse/*cp311*.whl
          retention-days: ${{ env.ARTIFACT_RETENTION }}

  source-distribution:
    name: 'Source distribution'
    runs-on: ubuntu-20.04
    steps:
      - uses: actions/checkout@v2
        with:
          submodules: true
      - uses: actions/setup-python@v2
        name: Install Python
        with:
          python-version: '3.10'
      - name: Create sdist source
        run: |
          pip install cython
          python3 setup.py build_ext
          python3 setup.py sdist
      - uses: actions/upload-artifact@v2
        with:
          path: ./dist/*networkit*.tar.gz
          retention-days: ${{ env.ARTIFACT_RETENTION }}

  # This job checks whether the current workflow is triggered by a new tag with the following form: INT.INT or INT.INT.INT (for example: 1.0, 1.0.1, ...)
  # The result is saved in a variable and used as a conditional variable when uploading packages.
  check-release-tag:
    name: "Check for new release"
    runs-on: ubuntu-latest
    outputs:
      is-release: ${{ steps.do-check.outputs.is-release }}
    steps:
      - name: Check release tag ${{ github.ref }}
        id: do-check
        run: |
          if [[ ${{ github.ref }} =~ ^refs\/tags\/[0-9]+\.[0-9]+(\.[0-9]+)?$ ]]; then
            echo "::set-output name=is-release::true"
          else
            echo "::set-output name=is-release::false"
          fi

  upload-packages:
    if: needs.check-release-tag.outputs.is-release == 'true' && github.repository == 'networkit/networkit'
    name: 'PyPi release upload'
    runs-on: ubuntu-20.04
    needs: [cpython-macos-x86_64, cpython-linux-aarch64, cpython-linux-x86_64, cpython-windows, source-distribution, check-release-tag]
    steps:
      - uses: actions/download-artifact@v2
        with:
          path: ./dist
      - uses: actions/setup-python@v2
        name: Install Python
        with:
          python-version: '3.10'
      - name: Upload to TestPyPI
        run: |
          pip install twine 
          python3 -m twine upload --verbose --skip-existing ./dist/artifact/*
        env:
          TWINE_USERNAME: __token__
          TWINE_PASSWORD: ${{ secrets.TWINE_TOKEN }}
<|MERGE_RESOLUTION|>--- conflicted
+++ resolved
@@ -112,12 +112,8 @@
             pip install cython &&
             brew install libomp ninja
           CIBW_ARCHS_MACOS: ${{ matrix.cibw_archs }}
-<<<<<<< HEAD
           CIBW_BUILD: "cp38-* cp39-* cp310-* cp311-*"
-=======
-          CIBW_BUILD: "cp38-* cp39-* cp310-*"
           CIBW_ENVIRONMENT: CXX='c++'
->>>>>>> 24e92d3b
           CIBW_SKIP: pp*
       - uses: actions/upload-artifact@v2
         with:
